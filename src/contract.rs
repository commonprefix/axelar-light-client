#[cfg(not(feature = "library"))]
use cosmwasm_std::entry_point;
use cosmwasm_std::{to_binary, Binary, Deps, DepsMut, Env, MessageInfo, Response, StdResult};

use crate::error::ContractError;
use crate::lightclient::helpers::calc_sync_period;
use crate::msg::{ExecuteMsg, InstantiateMsg, QueryMsg};
use crate::{lightclient::LightClient, state::*};

#[cfg_attr(not(feature = "library"), entry_point)]
pub fn instantiate(
    deps: DepsMut,
    env: Env,
    _info: MessageInfo,
    msg: InstantiateMsg,
) -> Result<Response, ContractError> {
    let mut lc = LightClient::new(&msg.config, None, &env);
    lc.bootstrap(msg.bootstrap.clone()).unwrap();

    LIGHT_CLIENT_STATE.save(deps.storage, &lc.state)?;
    CONFIG.save(deps.storage, &msg.config)?;

    let period = calc_sync_period(msg.bootstrap.header.beacon.slot.into());
    SYNC_COMMITTEES.save(deps.storage, period, &msg.bootstrap.current_sync_committee)?;

    Ok(Response::new())
}

#[cfg_attr(not(feature = "library"), entry_point)]
pub fn execute(
    deps: DepsMut,
    env: Env,
    _info: MessageInfo,
    msg: ExecuteMsg,
) -> Result<Response, ContractError> {
    use ExecuteMsg::*;

    match msg {
        LightClientUpdate { period, update } => {
            execute::light_client_update(deps, &env, period, update)
        }
        // TODO: only admin should do that
        UpdateForks { forks } => execute::update_forks(deps, forks),
    }
}

mod execute {
    use crate::lightclient::types::{Forks, Update};

    use super::*;

    pub fn light_client_update(
        deps: DepsMut,
        env: &Env,
        period: u64,
        update: Update,
    ) -> Result<Response, ContractError> {
        let state = LIGHT_CLIENT_STATE.load(deps.storage)?;
        let config = CONFIG.load(deps.storage)?;
        let mut lc = LightClient::new(&config, Some(state), &env);

        let res = lc.verify_update(&update);
        if res.is_err() {
            return Err(ContractError::from(res.err().unwrap()));
        }

        let res = lc.apply_update(&update);
        if res.is_err() {
            return Err(ContractError::from(res.err().unwrap()));
        }

        SYNC_COMMITTEES.save(deps.storage, period + 1, &update.next_sync_committee)?;
        LIGHT_CLIENT_STATE.save(deps.storage, &lc.state)?;

        Ok(Response::new())
    }

    pub fn update_forks(deps: DepsMut, forks: Forks) -> Result<Response, ContractError> {
        CONFIG.update(deps.storage, |mut config| -> StdResult<_> {
            config.forks = forks;
            Ok(config)
        })?;
        Ok(Response::new())
    }
}

#[cfg_attr(not(feature = "library"), entry_point)]
pub fn query(deps: Deps, _env: Env, msg: QueryMsg) -> StdResult<Binary> {
    use QueryMsg::*;

    match msg {
        Greet {} => to_binary(&query::greet()?),
        LightClientState {} => to_binary(&LIGHT_CLIENT_STATE.load(deps.storage)?),
<<<<<<< HEAD
        Config {} => to_binary(&CONFIG.load(deps.storage)?),
=======
        Forks {} => to_binary(&FORKS.load(deps.storage)?),
        SyncCommittee { period } => {
            let sync_committee = &SYNC_COMMITTEES.load(deps.storage, period)?;
            to_binary(&sync_committee)
        }
>>>>>>> 4da698f6
    }
}

mod query {
    use super::*;

    pub fn greet() -> StdResult<String> {
        Ok("Hello, world!".to_string())
    }
}

#[cfg(test)]
mod tests {
    use std::time::{SystemTime, UNIX_EPOCH};

    use crate::{
        contract::{execute, instantiate, query},
        lightclient::LightClient,
        lightclient::{
            helpers::hex_str_to_bytes,
<<<<<<< HEAD
            types::{Bootstrap, ChainConfig, Fork, LightClientState, SignatureBytes},
=======
            types::{Fork, LightClientState, SignatureBytes},
>>>>>>> 4da698f6
        },
        lightclient::{helpers::test_helpers::*, types::Forks},
        msg::ExecuteMsg,
    };
    use cosmwasm_std::{testing::mock_env, Addr, Timestamp};
    use cw_multi_test::{App, ContractWrapper, Executor};

    use crate::msg::{InstantiateMsg, QueryMsg};

    fn deploy() -> (App, Addr) {
        let mut app = App::default();

        let code = ContractWrapper::new(execute, instantiate, query);
        let code_id = app.store_code(Box::new(code));

        app.update_block(|block| {
            block.time = Timestamp::from_seconds(
                SystemTime::now()
                    .duration_since(UNIX_EPOCH)
                    .unwrap()
                    .as_secs(),
            );
        });

        let addr = app
            .instantiate_contract(
                code_id,
                Addr::unchecked("owner"),
                &InstantiateMsg {
                    bootstrap: get_bootstrap(),
                    config: get_config(),
                },
                &[],
                "Contract",
                None,
            )
            .unwrap();

        return (app, addr);
    }

    #[test]
    fn test_initialize() {
        let (app, addr) = deploy();
        let env = mock_env();
        let bootstrap = get_bootstrap();

        let resp: LightClientState = app
            .wrap()
            .query_wasm_smart(&addr, &QueryMsg::LightClientState {})
            .unwrap();

        let mut lc = LightClient::new(&get_config(), None, &env);
        lc.bootstrap(bootstrap).unwrap();
        assert_eq!(resp, lc.state)
    }

    #[test]
    fn test_light_client_update() {
        let (mut app, addr) = deploy();

        let update = get_update(862);
        let resp = app.execute_contract(
            Addr::unchecked("owner"),
            addr.to_owned(),
            &ExecuteMsg::LightClientUpdate {
                period: 862,
                update: update.clone(),
            },
            &[],
        );

        assert!(resp.is_ok());

        let update = get_update(863);
        let resp = app.execute_contract(
            Addr::unchecked("owner"),
            addr.to_owned(),
            &ExecuteMsg::LightClientUpdate {
                period: 863,
                update: update.clone(),
            },
            &[],
        );

        assert!(resp.is_ok());
    }

    #[test]
    fn test_invalid_update() {
        let (mut app, addr) = deploy();
        let mut update = get_update(862);
        update.sync_aggregate.sync_committee_signature = SignatureBytes::default();

        //Call update
        let resp = app.execute_contract(
            Addr::unchecked("owner"),
            addr.to_owned(),
            &ExecuteMsg::LightClientUpdate {
                period: 862,
                update: update.clone(),
            },
            &[],
        );

        assert!(resp.is_err());
    }

    #[test]
    fn test_forks_query() {
        let (app, addr) = deploy();
        let resp: ChainConfig = app
            .wrap()
            .query_wasm_smart(addr, &QueryMsg::Config {})
            .unwrap();

        assert_eq!(resp.forks, get_forks());
    }

    #[test]
    fn test_forks_update() {
        let (mut app, addr) = deploy();
        let new_forks = Forks {
            genesis: Fork {
                epoch: 0,
                fork_version: hex_str_to_bytes("0x03000000").unwrap(),
            },
            altair: Fork {
                epoch: 1,
                fork_version: hex_str_to_bytes("0x02000000").unwrap(),
            },
            bellatrix: Fork {
                epoch: 2,
                fork_version: hex_str_to_bytes("0x01000000").unwrap(),
            },
            capella: Fork {
                epoch: 3,
                fork_version: hex_str_to_bytes("0x00000000").unwrap(),
            },
        };

        app.execute_contract(
            Addr::unchecked("owner"),
            addr.clone(),
            &ExecuteMsg::UpdateForks {
                forks: new_forks.clone(),
            },
            &[],
        )
        .unwrap();

        let resp: ChainConfig = app
            .wrap()
            .query_wasm_smart(addr, &QueryMsg::Config {})
            .unwrap();

        assert_eq!(resp.forks, new_forks);
    }
}<|MERGE_RESOLUTION|>--- conflicted
+++ resolved
@@ -91,15 +91,11 @@
     match msg {
         Greet {} => to_binary(&query::greet()?),
         LightClientState {} => to_binary(&LIGHT_CLIENT_STATE.load(deps.storage)?),
-<<<<<<< HEAD
         Config {} => to_binary(&CONFIG.load(deps.storage)?),
-=======
-        Forks {} => to_binary(&FORKS.load(deps.storage)?),
         SyncCommittee { period } => {
             let sync_committee = &SYNC_COMMITTEES.load(deps.storage, period)?;
             to_binary(&sync_committee)
         }
->>>>>>> 4da698f6
     }
 }
 
@@ -120,11 +116,7 @@
         lightclient::LightClient,
         lightclient::{
             helpers::hex_str_to_bytes,
-<<<<<<< HEAD
-            types::{Bootstrap, ChainConfig, Fork, LightClientState, SignatureBytes},
-=======
-            types::{Fork, LightClientState, SignatureBytes},
->>>>>>> 4da698f6
+            types::{ChainConfig, Fork, LightClientState, SignatureBytes},
         },
         lightclient::{helpers::test_helpers::*, types::Forks},
         msg::ExecuteMsg,
